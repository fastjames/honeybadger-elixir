defmodule Honeybadger.Notice do
  alias Honeybadger.Utils

  defstruct [:notifier, :server, :error, :request]

  def new(exception, metadata \\ %{}, backtrace) do
    exception_mod = exception.__struct__

    error = %{
      class: Utils.strip_elixir_prefix(exception_mod),
      message: exception_mod.message(exception),
      tags: Dict.get(metadata, :tags, []),
      backtrace: backtrace
    }

<<<<<<< HEAD
    context = Dict.get(metadata, :honeybadger_context, %{}) |> Enum.into(Map.new)
    request = metadata 
=======
    context = Dict.drop(metadata, @known_fields)
    request = metadata
>>>>>>> 26122696
              |> Dict.get(:plug_env, %{})
              |> Dict.merge(%{context: context})

    %__MODULE__{error: error, request: request, notifier: notifier, server: server}
  end

  defp notifier do
    %{
      name: "Honeybadger Elixir Notifier",
      url: get_in(Honeybadger.Mixfile.project, [:package, :links, "GitHub"]),
      version: Honeybadger.Mixfile.project[:version]
    }
  end

  defp server do
    %{
      environment_name: Mix.env,
      hostname: hostname,
      project_root: project_root
    }
  end

  defp hostname do
    Application.get_env(:honeybadger, :hostname)
  end

  defp project_root do
    Application.get_env(:honeybadger, :project_root)
  end
end<|MERGE_RESOLUTION|>--- conflicted
+++ resolved
@@ -13,13 +13,8 @@
       backtrace: backtrace
     }
 
-<<<<<<< HEAD
     context = Dict.get(metadata, :honeybadger_context, %{}) |> Enum.into(Map.new)
-    request = metadata 
-=======
-    context = Dict.drop(metadata, @known_fields)
     request = metadata
->>>>>>> 26122696
               |> Dict.get(:plug_env, %{})
               |> Dict.merge(%{context: context})
 
