defmodule Honeybadger.Client do
  alias Poison, as: JSON

  defstruct [:environment_name, :headers, :hostname, :origin, :proxy, :proxy_auth]

  @notices_endpoint "/v1/notices"
  @headers [
    {"Accept", "application/json"},
    {"Content-Type", "application/json"}
  ]

  def new do
    origin = Application.get_env(:honeybadger, :origin)
    api_key = Application.get_env(:honeybadger, :api_key)
    env_name = Application.get_env(:honeybadger, :environment_name)
    hostname = Application.get_env(:honeybadger, :hostname)
    proxy = Application.get_env(:honeybadger, :proxy)
    proxy_auth = Application.get_env(:honeybadger, :proxy_auth)
    %__MODULE__{origin: origin,
                headers: headers(api_key),
                environment_name: env_name,
                hostname: hostname,
                proxy: proxy,
                proxy_auth: proxy_auth}
  end

  def send_notice(%__MODULE__{} = client, notice, http_mod \\ HTTPoison) do
<<<<<<< HEAD
    body = JSON.encode!(notice)

    case client.proxy do
      nil ->
        http_mod.post(
          client.origin <> @notices_endpoint, body, client.headers
        )
      _ ->
        http_mod.post(
          client.origin <> @notices_endpoint, body, client.headers,
          [proxy: client.proxy, proxy_auth: client.proxy_auth]
        )
    end
=======
    encoded_notice = JSON.encode!(notice)
    do_send_notice(client, encoded_notice, http_mod, active_environment?())
  end
  defp do_send_notice(_client, _encoded_notice, _http_mod, false), do: {:ok, :unsent}
  defp do_send_notice(client, encoded_notice, http_mod, true) do
    http_mod.post(
      client.origin <> @notices_endpoint, encoded_notice, client.headers
    )
>>>>>>> 6796d1f8
  end

  defp headers(api_key) do
    [{"X-API-Key", api_key}] ++ @headers
  end
<<<<<<< HEAD
=======

  def active_environment? do
    env = Application.get_env(:honeybadger, :environment_name)
    exclude_envs = Application.get_env(:honeybadger, :exclude_envs, [:dev, :test])
    not env in exclude_envs
  end

>>>>>>> 6796d1f8
end<|MERGE_RESOLUTION|>--- conflicted
+++ resolved
@@ -25,9 +25,12 @@
   end
 
   def send_notice(%__MODULE__{} = client, notice, http_mod \\ HTTPoison) do
-<<<<<<< HEAD
-    body = JSON.encode!(notice)
-
+    encoded_notice = JSON.encode!(notice)
+    do_send_notice(client, encoded_notice, http_mod, active_environment?())
+  end
+  
+  defp do_send_notice(_client, _encoded_notice, _http_mod, false), do: {:ok, :unsent}
+  defp do_send_notice(client, encoded_notice, http_mod, true) do
     case client.proxy do
       nil ->
         http_mod.post(
@@ -39,23 +42,12 @@
           [proxy: client.proxy, proxy_auth: client.proxy_auth]
         )
     end
-=======
-    encoded_notice = JSON.encode!(notice)
-    do_send_notice(client, encoded_notice, http_mod, active_environment?())
-  end
-  defp do_send_notice(_client, _encoded_notice, _http_mod, false), do: {:ok, :unsent}
-  defp do_send_notice(client, encoded_notice, http_mod, true) do
-    http_mod.post(
-      client.origin <> @notices_endpoint, encoded_notice, client.headers
-    )
->>>>>>> 6796d1f8
   end
 
   defp headers(api_key) do
     [{"X-API-Key", api_key}] ++ @headers
   end
-<<<<<<< HEAD
-=======
+
 
   def active_environment? do
     env = Application.get_env(:honeybadger, :environment_name)
@@ -63,5 +55,4 @@
     not env in exclude_envs
   end
 
->>>>>>> 6796d1f8
 end