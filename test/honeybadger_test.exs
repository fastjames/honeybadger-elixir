defmodule HoneybadgerTest do
  use ExUnit.Case
  alias HTTPoison, as: HTTP
  require Honeybadger

  @test_headers [
    {"X-API-Key", "at3stk3y"},
    {"Accept", "application/json"},
    {"Content-Type", "application/json"}
  ]

  setup do
    before = Application.get_env :honeybadger, :api_key

    Application.put_env :honeybadger, :api_key, "at3stk3y"

    on_exit(fn ->
      Application.put_env :honeybadger, :api_key, before
    end)

    :meck.expect(HTTP, :post, fn(_url, _data, _headers) -> %HTTP.Response{} end)

    on_exit(fn ->
      :meck.unload(HTTP)
    end)
  end

  test "sending a notice on an active environment" do
    Application.put_env(:honeybadger, :exclude_envs, [])

    url = Application.get_env(:honeybadger, :origin) <> "/v1/notices"

    defmodule ActiveSample do
      def notify do
        Honeybadger.notify(%RuntimeError{}, %{})
      end
    end

    {:ok, _} = ActiveSample.notify
    :timer.sleep 250

<<<<<<< HEAD
    assert :meck.called(HTTP, :post, [url, :_, @test_headers])
=======
    assert :meck.called(HTTP, :post, [url, :meck.is(fn(data) -> is_binary(data) end), headers])
>>>>>>> 6796d1f8
  after
    Application.put_env(:honeybadger, :exclude_envs, [:dev, :test])
  end

  test "sending a notice on an inactive environment doesn't make an HTTP request" do
    assert [:dev, :test] == Application.get_env(:honeybadger, :exclude_envs)

    defmodule InactiveSample do
      def notify do
        Honeybadger.notify(%RuntimeError{}, %{})
      end
    end

    {:ok, _} = InactiveSample.notify
    :timer.sleep 250

    refute :meck.called(HTTP, :post, [:_, :_, :_])
  end

  test "getting and setting the context" do
    assert %{} == Honeybadger.context()

    Honeybadger.context(user_id: 1)
    assert %{user_id: 1} == Honeybadger.context()

    Honeybadger.context(%{user_id: 2})
    assert %{user_id: 2} == Honeybadger.context()
  end

end<|MERGE_RESOLUTION|>--- conflicted
+++ resolved
@@ -39,11 +39,7 @@
     {:ok, _} = ActiveSample.notify
     :timer.sleep 250
 
-<<<<<<< HEAD
-    assert :meck.called(HTTP, :post, [url, :_, @test_headers])
-=======
     assert :meck.called(HTTP, :post, [url, :meck.is(fn(data) -> is_binary(data) end), headers])
->>>>>>> 6796d1f8
   after
     Application.put_env(:honeybadger, :exclude_envs, [:dev, :test])
   end
